--- conflicted
+++ resolved
@@ -1,22 +1,13 @@
 import logging
-<<<<<<< HEAD
 from pathlib import Path
 
 from pydantic import validator, root_validator, Field
-from typing_extensions import Literal
+from typing import Literal
 
 from rompy.core import (
     BaseConfig, Coordinate, RompyBaseModel, Spectrum, TimeRange
 )
 from rompy.swan.components import base, cgrid, inpgrid, boundary, startup
-=======
-from typing import Optional
-
-from pydantic import Field, validator
-from typing_extensions import Literal
-
-from rompy.core import BaseConfig, Coordinate, RompyBaseModel, Spectrum, TimeRange
->>>>>>> 18394ae8
 
 from .data import SwanDataGrid
 from .grid import SwanGrid
